--- conflicted
+++ resolved
@@ -45,13 +45,8 @@
  * @param <R> the type of address after resolution (resolved address)
  * @param <SDE> the type of {@link ServiceDiscovererEvent}
  */
-<<<<<<< HEAD
-abstract class HttpClientBuilder<U, R, SDE extends ServiceDiscovererEvent<R>> extends BaseHttpBuilder<R>
-        implements HttpClientBuildFinalizer {
-=======
 abstract class HttpClientBuilder<U, R, SDE extends ServiceDiscovererEvent<R>>
         implements ExecutionContextAwareHttpBuilder, HttpClientBuildFinalizer {
->>>>>>> e0dcd999
 
     /**
      * Adds a {@link SocketOption} for all connections created by this builder.
@@ -200,8 +195,7 @@
      * Appends the filter to the chain of filters used to decorate the {@link HttpClient} created by this
      * builder.
      * <p>
-     * Note this method will be used to decorate the result of {@link #build()} before it is
-     * returned to the user.
+     * Note this method will be used to decorate the result of {@link #build()} before it is returned to the user.
      * <p>
      * The order of execution of these filters are in order of append. If 3 filters are added as follows:
      * <pre>
