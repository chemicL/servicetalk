/*
 * Copyright © 2018-2019 Apple Inc. and the ServiceTalk project authors
 *
 * Licensed under the Apache License, Version 2.0 (the "License");
 * you may not use this file except in compliance with the License.
 * You may obtain a copy of the License at
 *
 *   http://www.apache.org/licenses/LICENSE-2.0
 *
 * Unless required by applicable law or agreed to in writing, software
 * distributed under the License is distributed on an "AS IS" BASIS,
 * WITHOUT WARRANTIES OR CONDITIONS OF ANY KIND, either express or implied.
 * See the License for the specific language governing permissions and
 * limitations under the License.
 */
package io.servicetalk.http.api;

import io.servicetalk.buffer.api.BufferAllocator;
import io.servicetalk.client.api.AutoRetryStrategyProvider;
import io.servicetalk.client.api.ConnectionFactory;
import io.servicetalk.client.api.ConnectionFactoryFilter;
import io.servicetalk.client.api.LoadBalancer;
import io.servicetalk.client.api.ServiceDiscoverer;
import io.servicetalk.client.api.ServiceDiscovererEvent;
import io.servicetalk.concurrent.api.BiIntPredicate;
import io.servicetalk.concurrent.api.Executor;
import io.servicetalk.concurrent.api.Single;
import io.servicetalk.logging.api.LogLevel;
import io.servicetalk.transport.api.ClientSslConfig;
import io.servicetalk.transport.api.IoExecutor;
import io.servicetalk.transport.api.ServiceTalkSocketOptions;
import io.servicetalk.transport.api.TransportObserver;

import java.net.SocketOption;
import java.net.StandardSocketOptions;
import java.util.function.BooleanSupplier;
import java.util.function.Function;
import java.util.function.Predicate;

import static io.servicetalk.http.api.StrategyInfluencerAwareConversions.toConditionalClientFilterFactory;
import static io.servicetalk.http.api.StrategyInfluencerAwareConversions.toConditionalConnectionFilterFactory;

/**
 * A builder of {@link StreamingHttpClient} instances which call a single server based on the provided unresolved
 * address.
 * <p>
 * It also provides a good set of default settings and configurations, which could be used by most users as-is or
 * could be overridden to address specific use cases.
 * @param <U> the type of address before resolution (unresolved address)
 * @param <R> the type of address after resolution (resolved address)
 */
public interface SingleAddressHttpClientBuilder<U, R> extends HttpClientBuilder<U, R, ServiceDiscovererEvent<R>> {
    /**
     * Adds a {@link SocketOption} for all connections created by this builder.
     *
     * @param option the option to apply.
     * @param value the value.
     * @param <T> the type of the value.
     * @return {@code this}.
     * @see StandardSocketOptions
     * @see ServiceTalkSocketOptions
     */
    <T> SingleAddressHttpClientBuilder<U, R> socketOption(SocketOption<T> option, T value);

    /**
     * Enables wire-logging for connections created by this builder.
     *
     * @param loggerName The name of the logger to log wire events.
     * @param logLevel The level to log at.
     * @param logUserData {@code true} to include user data (e.g. data, headers, etc.). {@code false} to exclude user
     * data and log only network events.
     * @return {@code this}.
     */
    SingleAddressHttpClientBuilder<U, R> enableWireLogging(String loggerName,
                                                                                LogLevel logLevel,
                                                                                BooleanSupplier logUserData);

    /**
     * Configurations of various HTTP protocol versions.
     * <p>
     * <b>Note:</b> the order of specified protocols will reflect on priorities for
     * <a href="https://tools.ietf.org/html/rfc7301">ALPN</a> in case the connections use TLS.
     *
     * @param protocols {@link HttpProtocolConfig} for each protocol that should be supported.
     * @return {@code this}.
     */
    SingleAddressHttpClientBuilder<U, R> protocols(HttpProtocolConfig... protocols);

    /**
     * Disables automatically setting {@code Host} headers by inferring from the address or {@link HttpMetaData}.
     * <p>
     * This setting disables the default filter such that no {@code Host} header will be manipulated.
     *
     * @return {@code this}
     * @see #unresolvedAddressToHost(Function)
     * @deprecated Use {@link #hostHeaderFallback(boolean)}.
     */
<<<<<<< HEAD
    SingleAddressHttpClientBuilder<U, R> disableHostHeaderFallback();
=======
    @Deprecated
    public SingleAddressHttpClientBuilder<U, R> disableHostHeaderFallback() {
        return hostHeaderFallback(false);
    }

    /**
     * Configures automatically setting {@code Host} headers by inferring from the address or {@link HttpMetaData}.
     * <p>
     * When {@code false} is passed, this setting disables the default filter such that no {@code Host} header will be
     * manipulated.
     *
     * @param enable Whether a default filter for inferring the {@code Host} headers should be added.
     * @return {@code this}
     * @see #unresolvedAddressToHost(Function)
     */
    public SingleAddressHttpClientBuilder<U, R> hostHeaderFallback(boolean enable) {
        throw new UnsupportedOperationException("Setting automatic host header fallback using this method is not" +
                " yet supported by " + getClass().getSimpleName());
    }
>>>>>>> 5f306306

    /**
     * Provide a hint if response <a href="https://tools.ietf.org/html/rfc7230#section-4.1.2">trailers</a> are allowed
     * to be dropped. This hint maybe ignored if the transport can otherwise infer that
     * <a href="https://tools.ietf.org/html/rfc7230#section-4.1.2">trailers</a> should be preserved. For example, if the
     * response headers contain <a href="https://tools.ietf.org/html/rfc7230#section-4.4">Trailer</a> then this hint
     * maybe ignored.
     * @param allowDrop {@code true} if response
     * <a href="https://tools.ietf.org/html/rfc7230#section-4.1.2">trailers</a> are allowed to be dropped.
     * @return {@code this}
     */
    SingleAddressHttpClientBuilder<U, R> allowDropResponseTrailers(boolean allowDrop);

    /**
     * Appends the filter to the chain of filters used to decorate the {@link StreamingHttpConnection} created by this
     * builder.
     * <p>
     * Filtering allows you to wrap a {@link StreamingHttpConnection} and modify behavior during request/response
     * processing
     * Some potential candidates for filtering include logging, metrics, and decorating responses.
     * <p>
     * The order of execution of these filters are in order of append. If 3 filters are added as follows:
     * <pre>
     *     builder.appendConnectionFilter(filter1).appendConnectionFilter(filter2).appendConnectionFilter(filter3)
     * </pre>
     * making a request to a connection wrapped by this filter chain the order of invocation of these filters will be:
     * <pre>
     *     filter1 ⇒ filter2 ⇒ filter3 ⇒ connection
     * </pre>
     * @param factory {@link StreamingHttpConnectionFilterFactory} to decorate a {@link StreamingHttpConnection} for the
     * purpose of filtering.
     * @return {@code this}
     */
    SingleAddressHttpClientBuilder<U, R> appendConnectionFilter(
            StreamingHttpConnectionFilterFactory factory);

    /**
     * Appends the filter to the chain of filters used to decorate the {@link StreamingHttpConnection} created by this
     * builder, for every request that passes the provided {@link Predicate}.
     * <p>
     * Filtering allows you to wrap a {@link StreamingHttpConnection} and modify behavior during request/response
     * processing
     * Some potential candidates for filtering include logging, metrics, and decorating responses.
     * <p>
     * The order of execution of these filters are in order of append. If 3 filters are added as follows:
     * <pre>
     *     builder.appendConnectionFilter(filter1).appendConnectionFilter(filter2).appendConnectionFilter(filter3)
     * </pre>
     * making a request to a connection wrapped by this filter chain the order of invocation of these filters will be:
     * <pre>
     *     filter1 ⇒ filter2 ⇒ filter3 ⇒ connection
     * </pre>
     * <p>
     * When overriding this method, delegate to {@code super} as it uses internal utilities to provide a consistent
     * execution flow.
     * @param predicate the {@link Predicate} to test if the filter must be applied.
     * @param factory {@link StreamingHttpConnectionFilterFactory} to decorate a {@link StreamingHttpConnection} for the
     * purpose of filtering.
     * @return {@code this}
     */
    default SingleAddressHttpClientBuilder<U, R> appendConnectionFilter(
            Predicate<StreamingHttpRequest> predicate, StreamingHttpConnectionFilterFactory factory) {
        return appendConnectionFilter(toConditionalConnectionFilterFactory(predicate, factory));
    }

    @Override
    SingleAddressHttpClientBuilder<U, R> ioExecutor(IoExecutor ioExecutor);

    default SingleAddressHttpClientBuilder<U, R> executor(Executor executor) {
        throw new UnsupportedOperationException("Setting Executor not yet supported by " + getClass().getSimpleName());
    }

    @Override
    SingleAddressHttpClientBuilder<U, R> executionStrategy(HttpExecutionStrategy strategy);

    @Override
    SingleAddressHttpClientBuilder<U, R> bufferAllocator(BufferAllocator allocator);

    /**
     * Appends the filter to the chain of filters used to decorate the {@link ConnectionFactory} used by this
     * builder.
     * <p>
     * Filtering allows you to wrap a {@link ConnectionFactory} and modify behavior of
     * {@link ConnectionFactory#newConnection(Object, TransportObserver)}.
     * Some potential candidates for filtering include logging and metrics.
     * <p>
     * The order of execution of these filters are in order of append. If 3 filters are added as follows:
     * <pre>
     *     builder
     *         .appendConnectionFactoryFilter(filter1)
     *         .appendConnectionFactoryFilter(filter2)
     *         .appendConnectionFactoryFilter(filter3)
     * </pre>
     * Calling {@link ConnectionFactory} wrapped by this filter chain, the order of invocation of these filters will be:
     * <pre>
     *     filter1 ⇒ filter2 ⇒ filter3 ⇒ original connection factory
     * </pre>
     * @param factory {@link ConnectionFactoryFilter} to use.
     * @return {@code this}
     */
    SingleAddressHttpClientBuilder<U, R> appendConnectionFactoryFilter(
            ConnectionFactoryFilter<R, FilterableStreamingHttpConnection> factory);

    /**
     * Appends the filter to the chain of filters used to decorate the {@link HttpClient} created by this
     * builder.
     * <p>
     * Note this method will be used to decorate the result of {@link #build()} before it is returned to the user.
     * <p>
     * The order of execution of these filters are in order of append. If 3 filters are added as follows:
     * <pre>
     *     builder.appendClientFilter(filter1).appendClientFilter(filter2).appendClientFilter(filter3)
     * </pre>
     * making a request to a client wrapped by this filter chain the order of invocation of these filters will be:
     * <pre>
     *     filter1 ⇒ filter2 ⇒ filter3 ⇒ client
     * </pre>
     *
     * @param factory {@link StreamingHttpClientFilterFactory} to decorate a {@link HttpClient} for the purpose of
     * filtering.
     * @return {@code this}
     */
    SingleAddressHttpClientBuilder<U, R> appendClientFilter(StreamingHttpClientFilterFactory factory);

    /**
     * Appends the filter to the chain of filters used to decorate the {@link HttpClient} created by this
     * builder, for every request that passes the provided {@link Predicate}.
     * <p>
     * Note this method will be used to decorate the result of {@link #build()} before it is
     * returned to the user.
     * <p>
     * The order of execution of these filters are in order of append. If 3 filters are added as follows:
     * <pre>
     *     builder.appendClientFilter(filter1).appendClientFilter(filter2).appendClientFilter(filter3)
     * </pre>
     * making a request to a client wrapped by this filter chain the order of invocation of these filters will be:
     * <pre>
     *     filter1 ⇒ filter2 ⇒ filter3 ⇒ client
     * </pre>
     *
     * @param predicate the {@link Predicate} to test if the filter must be applied.
     * @param factory {@link StreamingHttpClientFilterFactory} to decorate a {@link HttpClient} for the purpose of
     * filtering.
     * @return {@code this}
     */
    default SingleAddressHttpClientBuilder<U, R> appendClientFilter(Predicate<StreamingHttpRequest> predicate,
                                                                        StreamingHttpClientFilterFactory factory) {
        return appendClientFilter(toConditionalClientFilterFactory(predicate, factory));
    }

    /**
     * Provides a means to convert {@link U} unresolved address type into a {@link CharSequence}.
     * An example of where this maybe used is to convert the {@link U} to a default host header. It may also
     * be used in the event of proxying.
     * @param unresolvedAddressToHostFunction invoked to convert the {@link U} unresolved address type into a
     * {@link CharSequence} suitable for use in
     * <a href="https://tools.ietf.org/html/rfc7230#section-5.4">Host Header</a> format.
     * @return {@code this}
     */
    SingleAddressHttpClientBuilder<U, R> unresolvedAddressToHost(
            Function<U, CharSequence> unresolvedAddressToHostFunction);

    /**
     * Updates the automatic retry strategy for the clients generated by this builder. Automatic retries are done by
     * the clients automatically when allowed by the passed {@link AutoRetryStrategyProvider}. These retries are not a
     * substitute for user level retries which are designed to infer retry decisions based on request/error information.
     * Typically such user level retries are done using filters (eg:
     * {@link #appendClientFilter(StreamingHttpClientFilterFactory)}) but can also be done differently per request
     * (eg: by using {@link Single#retry(BiIntPredicate)}).
     *
     * @param autoRetryStrategyProvider {@link AutoRetryStrategyProvider} for the automatic retry strategy.
     * @return {@code this}
     * @see io.servicetalk.client.api.DefaultAutoRetryStrategyProvider
     */
    SingleAddressHttpClientBuilder<U, R> autoRetryStrategy(
            AutoRetryStrategyProvider autoRetryStrategyProvider);

    /**
     * Sets a {@link ServiceDiscoverer} to resolve addresses of remote servers to connect to.
     *
     * @param serviceDiscoverer The {@link ServiceDiscoverer} to resolve addresses of remote servers to connect to.
     * Lifecycle of the provided {@link ServiceDiscoverer} is managed externally and it should be
     * {@link ServiceDiscoverer#closeAsync() closed} after all built {@link StreamingHttpClient}s will be closed and
     * this {@link ServiceDiscoverer} is no longer needed.
     * @return {@code this}.
     */
    SingleAddressHttpClientBuilder<U, R> serviceDiscoverer(
            ServiceDiscoverer<U, R, ServiceDiscovererEvent<R>> serviceDiscoverer);

    /**
     * Sets a retry strategy to retry errors emitted by {@link ServiceDiscoverer}.
     *
     * @param retryStrategy a retry strategy to retry errors emitted by {@link ServiceDiscoverer}.
     * @return {@code this}.
     * @see DefaultServiceDiscoveryRetryStrategy.Builder
     */
    SingleAddressHttpClientBuilder<U, R> retryServiceDiscoveryErrors(
            ServiceDiscoveryRetryStrategy<R, ServiceDiscovererEvent<R>> retryStrategy);

    /**
     * Sets a {@link HttpLoadBalancerFactory} to create {@link LoadBalancer} instances.
     *
     * @param loadBalancerFactory {@link HttpLoadBalancerFactory} to create {@link LoadBalancer} instances.
     * @return {@code this}.
     */
    SingleAddressHttpClientBuilder<U, R> loadBalancerFactory(
            HttpLoadBalancerFactory<R> loadBalancerFactory);

    /**
     * Set the SSL/TLS configuration.
     * @param sslConfig The configuration to use.
     * @return {@code this}.
     * @see io.servicetalk.transport.api.ClientSslConfigBuilder
     */
    SingleAddressHttpClientBuilder<U, R> sslConfig(ClientSslConfig sslConfig);

    /**
     * Toggle inference of value to use instead of {@link ClientSslConfig#peerHost()}
     * from client's address when peer host is not specified. By default, inference is enabled.
     * @param shouldInfer value indicating whether inference is on ({@code true}) or off ({@code false}).
     * @return {@code this}
     */
    SingleAddressHttpClientBuilder<U, R> inferPeerHost(boolean shouldInfer);

    /**
     * Toggle inference of value to use instead of {@link ClientSslConfig#peerPort()}
     * from client's address when peer port is not specified (equals {@code -1}). By default, inference is enabled.
     * @param shouldInfer value indicating whether inference is on ({@code true}) or off ({@code false}).
     * @return {@code this}
     */
    SingleAddressHttpClientBuilder<U, R> inferPeerPort(boolean shouldInfer);

    /**
     * Toggle <a href="https://datatracker.ietf.org/doc/html/rfc6066#section-3">SNI</a>
     * hostname inference from client's address if not explicitly specified
     * via {@link #sslConfig(ClientSslConfig)}. By default, inference is enabled.
     * @param shouldInfer value indicating whether inference is on ({@code true}) or off ({@code false}).
     * @return {@code this}
     */
    SingleAddressHttpClientBuilder<U, R> inferSniHostname(boolean shouldInfer);
}<|MERGE_RESOLUTION|>--- conflicted
+++ resolved
@@ -87,23 +87,6 @@
     SingleAddressHttpClientBuilder<U, R> protocols(HttpProtocolConfig... protocols);
 
     /**
-     * Disables automatically setting {@code Host} headers by inferring from the address or {@link HttpMetaData}.
-     * <p>
-     * This setting disables the default filter such that no {@code Host} header will be manipulated.
-     *
-     * @return {@code this}
-     * @see #unresolvedAddressToHost(Function)
-     * @deprecated Use {@link #hostHeaderFallback(boolean)}.
-     */
-<<<<<<< HEAD
-    SingleAddressHttpClientBuilder<U, R> disableHostHeaderFallback();
-=======
-    @Deprecated
-    public SingleAddressHttpClientBuilder<U, R> disableHostHeaderFallback() {
-        return hostHeaderFallback(false);
-    }
-
-    /**
      * Configures automatically setting {@code Host} headers by inferring from the address or {@link HttpMetaData}.
      * <p>
      * When {@code false} is passed, this setting disables the default filter such that no {@code Host} header will be
@@ -113,11 +96,7 @@
      * @return {@code this}
      * @see #unresolvedAddressToHost(Function)
      */
-    public SingleAddressHttpClientBuilder<U, R> hostHeaderFallback(boolean enable) {
-        throw new UnsupportedOperationException("Setting automatic host header fallback using this method is not" +
-                " yet supported by " + getClass().getSimpleName());
-    }
->>>>>>> 5f306306
+    SingleAddressHttpClientBuilder<U, R> hostHeaderFallback(boolean enable);
 
     /**
      * Provide a hint if response <a href="https://tools.ietf.org/html/rfc7230#section-4.1.2">trailers</a> are allowed
