--- conflicted
+++ resolved
@@ -72,10 +72,6 @@
         implements LoadBalancerFactory<ResolvedAddress, C> {
 
     static final AtomicInteger FACTORY_COUNT = new AtomicInteger();
-<<<<<<< HEAD
-=======
-    static final boolean EAGER_CONNECTION_SHUTDOWN_ENABLED = false;
->>>>>>> 7279b8f4
     static final Duration DEFAULT_HEALTH_CHECK_INTERVAL = Duration.ofSeconds(1);
     static final int DEFAULT_HEALTH_CHECK_FAILED_CONNECTIONS_THRESHOLD = 5; // higher than default for AutoRetryStrategy
 
