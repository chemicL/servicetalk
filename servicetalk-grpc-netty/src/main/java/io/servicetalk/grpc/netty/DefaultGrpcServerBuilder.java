--- conflicted
+++ resolved
@@ -108,48 +108,7 @@
     }
 
     @Override
-<<<<<<< HEAD
-    public GrpcServerBuilder drainRequestPayloadBody(boolean enable) {
-        directCallInitializer = directCallInitializer.append(builder -> builder.drainRequestPayloadBody(enable));
-        return this;
-    }
-
-    @Override
-    public GrpcServerBuilder appendConnectionAcceptorFilter(final ConnectionAcceptorFactory factory) {
-        directCallInitializer = directCallInitializer.append(builder ->
-                builder.appendConnectionAcceptorFilter(factory));
-        return this;
-    }
-
-    @Override
-    public GrpcServerBuilder executor(final Executor executor) {
-        directCallInitializer = directCallInitializer.append(builder -> builder.executor(executor));
-        return this;
-    }
-
-    @Override
-    public GrpcServerBuilder ioExecutor(final IoExecutor ioExecutor) {
-        directCallInitializer = directCallInitializer.append(builder -> builder.ioExecutor(ioExecutor));
-        return this;
-    }
-
-    @Override
-    public GrpcServerBuilder bufferAllocator(final BufferAllocator allocator) {
-        directCallInitializer = directCallInitializer.append(builder -> builder.bufferAllocator(allocator));
-        return this;
-    }
-
-    @Override
-    public GrpcServerBuilder executionStrategy(final GrpcExecutionStrategy strategy) {
-        directCallInitializer = directCallInitializer.append(builder -> builder.executionStrategy(strategy));
-        return this;
-    }
-
-    @Override
     protected Single<ServerContext> doListen(final GrpcServiceFactory<?> serviceFactory) {
-=======
-    protected Single<ServerContext> doListen(final GrpcServiceFactory<?, ?, ?> serviceFactory) {
->>>>>>> 15e6a759
         interceptorBuilder = preBuild();
         return serviceFactory.bind(this, interceptorBuilder.contextBuilder.build());
     }
